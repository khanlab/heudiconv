--- conflicted
+++ resolved
@@ -256,14 +256,9 @@
     #            ('fmap_acq-3mm', 'fmap_acq-3mm_run-06'),
     #        ],
 }
-<<<<<<< HEAD
 # there was also screw up in the locator specification
 # so we need to fix in both
 #protocols2fix['67ae5e641ea9d487b6fdf56fb91aeb93'] = protocols2fix['022969bfde39c2940c114edf1db3fabc']
-
-keys2replace = ['protocol_name', 'series_description']
-=======
->>>>>>> 2ff09b1a
 
 # list containing StudyInstanceUID to skip -- hopefully doesn't happen too often
 dicoms2skip = [
