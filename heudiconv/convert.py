--- conflicted
+++ resolved
@@ -130,11 +130,8 @@
     overwrite: bool,
     dcmconfig: Optional[str],
     grouping: str,
-<<<<<<< HEAD
     use_enhanced_dicom: bool = False,
-=======
     no_sanitize_jsons: bool = False,
->>>>>>> 5bfd863c
 ) -> None:
     if dicoms:
         lgr.info("Processing %d dicoms", len(dicoms))
