--- conflicted
+++ resolved
@@ -284,14 +284,6 @@
                     tuneup_bids_json_files(bids_outfiles)
 
                     if prov_file:
-<<<<<<< HEAD
-=======
-                        safe_copyfile(op.join(convertnode.base_dir,
-                                              convertnode.name,
-                                             'provenance.ttl'),
-                                      prov_file,
-                                      overwrite=overwrite)
->>>>>>> 35e95b61
                         prov_files.append(prov_file)
 
                     tempdirs.rmtree(tmpdir)
@@ -395,7 +387,6 @@
     convertnode.base_dir = tmpdir
     convertnode.inputs.source_names = item_dicoms
     convertnode.inputs.out_filename = op.basename(op.dirname(prefix))
-    convertnode.inputs.terminal_output = 'allatonce'
     convertnode.inputs.bids_format = bids
     eg = convertnode.run()
 
